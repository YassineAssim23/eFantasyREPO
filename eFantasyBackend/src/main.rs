--- conflicted
+++ resolved
@@ -16,11 +16,8 @@
 mod auth;
 mod guards;
 
-<<<<<<< HEAD
 use crate::handlers::user::{register, get_user, delete_user, login, sign_out, complete_profile, get_user_profile, update_user_profile, get_user_stats};
 use crate::handlers::pro::{get_pro_player_by_id, insert_players_route};
-=======
->>>>>>> f7b98291
 
 /// Main application state
 pub struct AppState {
@@ -63,11 +60,7 @@
             get_user_profile,
             update_user_profile,
             get_user_stats,
-<<<<<<< HEAD
             insert_players_route,
-=======
-            create_league,
->>>>>>> f7b98291
         ])
         .register("/", catchers![conflict_catcher])
 }
